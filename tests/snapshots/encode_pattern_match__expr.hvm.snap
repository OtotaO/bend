---
source: tests/golden_tests.rs
input_file: tests/golden_tests/encode_pattern_match/expr.hvm
---
<<<<<<< HEAD
(Var) = λname λ#Expr Var λ#Expr Num λ#Expr App λ#Expr Fun λ#Expr If λ#Expr Let λ#Expr Dup λ#Expr Tup λ#Expr Op2 (#Expr.Var.name Var name)

(Num) = λval λ#Expr Var λ#Expr Num λ#Expr App λ#Expr Fun λ#Expr If λ#Expr Let λ#Expr Dup λ#Expr Tup λ#Expr Op2 (#Expr.Num.val Num val)

(App) = λfun λarg λ#Expr Var λ#Expr Num λ#Expr App λ#Expr Fun λ#Expr If λ#Expr Let λ#Expr Dup λ#Expr Tup λ#Expr Op2 (#Expr.App.arg (#Expr.App.fun App fun) arg)

(Fun) = λname λbody λ#Expr Var λ#Expr Num λ#Expr App λ#Expr Fun λ#Expr If λ#Expr Let λ#Expr Dup λ#Expr Tup λ#Expr Op2 (#Expr.Fun.body (#Expr.Fun.name Fun name) body)

(If) = λcond λthen λelse λ#Expr Var λ#Expr Num λ#Expr App λ#Expr Fun λ#Expr If λ#Expr Let λ#Expr Dup λ#Expr Tup λ#Expr Op2 (#Expr.If.else (#Expr.If.then (#Expr.If.cond If cond) then) else)

(Let) = λbind λval λnext λ#Expr Var λ#Expr Num λ#Expr App λ#Expr Fun λ#Expr If λ#Expr Let λ#Expr Dup λ#Expr Tup λ#Expr Op2 (#Expr.Let.next (#Expr.Let.val (#Expr.Let.bind Let bind) val) next)

(Dup) = λfst λsnd λval λnext λ#Expr Var λ#Expr Num λ#Expr App λ#Expr Fun λ#Expr If λ#Expr Let λ#Expr Dup λ#Expr Tup λ#Expr Op2 (#Expr.Dup.next (#Expr.Dup.val (#Expr.Dup.snd (#Expr.Dup.fst Dup fst) snd) val) next)

(Tup) = λfst λsnd λ#Expr Var λ#Expr Num λ#Expr App λ#Expr Fun λ#Expr If λ#Expr Let λ#Expr Dup λ#Expr Tup λ#Expr Op2 (#Expr.Tup.snd (#Expr.Tup.fst Tup fst) snd)

(Op2) = λop λfst λsnd λ#Expr Var λ#Expr Num λ#Expr App λ#Expr Fun λ#Expr If λ#Expr Let λ#Expr Dup λ#Expr Tup λ#Expr Op2 (#Expr.Op2.snd (#Expr.Op2.fst (#Expr.Op2.op Op2 op) fst) snd)
=======
(Var) = λname #Expr λVar #Expr λNum #Expr λApp #Expr λFun #Expr λIf #Expr λLet #Expr λDup #Expr λTup #Expr λOp2 #Expr.Var.name (Var name)

(Num) = λval #Expr λVar #Expr λNum #Expr λApp #Expr λFun #Expr λIf #Expr λLet #Expr λDup #Expr λTup #Expr λOp2 #Expr.Num.val (Num val)

(App) = λfun λarg #Expr λVar #Expr λNum #Expr λApp #Expr λFun #Expr λIf #Expr λLet #Expr λDup #Expr λTup #Expr λOp2 #Expr.App.arg (#Expr.App.fun (App fun) arg)

(Fun) = λname λbody #Expr λVar #Expr λNum #Expr λApp #Expr λFun #Expr λIf #Expr λLet #Expr λDup #Expr λTup #Expr λOp2 #Expr.Fun.body (#Expr.Fun.name (Fun name) body)

(If) = λcond λthen λelse #Expr λVar #Expr λNum #Expr λApp #Expr λFun #Expr λIf #Expr λLet #Expr λDup #Expr λTup #Expr λOp2 #Expr.If.else (#Expr.If.then (#Expr.If.cond (If cond) then) else)

(Let) = λbind λval λnext #Expr λVar #Expr λNum #Expr λApp #Expr λFun #Expr λIf #Expr λLet #Expr λDup #Expr λTup #Expr λOp2 #Expr.Let.next (#Expr.Let.val (#Expr.Let.bind (Let bind) val) next)

(Dup) = λfst λsnd λval λnext #Expr λVar #Expr λNum #Expr λApp #Expr λFun #Expr λIf #Expr λLet #Expr λDup #Expr λTup #Expr λOp2 #Expr.Dup.next (#Expr.Dup.val (#Expr.Dup.snd (#Expr.Dup.fst (Dup fst) snd) val) next)

(Tup) = λfst λsnd #Expr λVar #Expr λNum #Expr λApp #Expr λFun #Expr λIf #Expr λLet #Expr λDup #Expr λTup #Expr λOp2 #Expr.Tup.snd (#Expr.Tup.fst (Tup fst) snd)

(Op2) = λop λfst λsnd #Expr λVar #Expr λNum #Expr λApp #Expr λFun #Expr λIf #Expr λLet #Expr λDup #Expr λTup #Expr λOp2 #Expr.Op2.snd (#Expr.Op2.fst (#Expr.Op2.op (Op2 op) fst) snd)
>>>>>>> ba9ec997

(Add) = #Op λAdd #Op λSub #Op λMul #Op λDiv Add

(Sub) = #Op λAdd #Op λSub #Op λMul #Op λDiv Sub

(Mul) = #Op λAdd #Op λSub #Op λMul #Op λDiv Mul

(Div) = #Op λAdd #Op λSub #Op λMul #Op λDiv Div<|MERGE_RESOLUTION|>--- conflicted
+++ resolved
@@ -2,25 +2,6 @@
 source: tests/golden_tests.rs
 input_file: tests/golden_tests/encode_pattern_match/expr.hvm
 ---
-<<<<<<< HEAD
-(Var) = λname λ#Expr Var λ#Expr Num λ#Expr App λ#Expr Fun λ#Expr If λ#Expr Let λ#Expr Dup λ#Expr Tup λ#Expr Op2 (#Expr.Var.name Var name)
-
-(Num) = λval λ#Expr Var λ#Expr Num λ#Expr App λ#Expr Fun λ#Expr If λ#Expr Let λ#Expr Dup λ#Expr Tup λ#Expr Op2 (#Expr.Num.val Num val)
-
-(App) = λfun λarg λ#Expr Var λ#Expr Num λ#Expr App λ#Expr Fun λ#Expr If λ#Expr Let λ#Expr Dup λ#Expr Tup λ#Expr Op2 (#Expr.App.arg (#Expr.App.fun App fun) arg)
-
-(Fun) = λname λbody λ#Expr Var λ#Expr Num λ#Expr App λ#Expr Fun λ#Expr If λ#Expr Let λ#Expr Dup λ#Expr Tup λ#Expr Op2 (#Expr.Fun.body (#Expr.Fun.name Fun name) body)
-
-(If) = λcond λthen λelse λ#Expr Var λ#Expr Num λ#Expr App λ#Expr Fun λ#Expr If λ#Expr Let λ#Expr Dup λ#Expr Tup λ#Expr Op2 (#Expr.If.else (#Expr.If.then (#Expr.If.cond If cond) then) else)
-
-(Let) = λbind λval λnext λ#Expr Var λ#Expr Num λ#Expr App λ#Expr Fun λ#Expr If λ#Expr Let λ#Expr Dup λ#Expr Tup λ#Expr Op2 (#Expr.Let.next (#Expr.Let.val (#Expr.Let.bind Let bind) val) next)
-
-(Dup) = λfst λsnd λval λnext λ#Expr Var λ#Expr Num λ#Expr App λ#Expr Fun λ#Expr If λ#Expr Let λ#Expr Dup λ#Expr Tup λ#Expr Op2 (#Expr.Dup.next (#Expr.Dup.val (#Expr.Dup.snd (#Expr.Dup.fst Dup fst) snd) val) next)
-
-(Tup) = λfst λsnd λ#Expr Var λ#Expr Num λ#Expr App λ#Expr Fun λ#Expr If λ#Expr Let λ#Expr Dup λ#Expr Tup λ#Expr Op2 (#Expr.Tup.snd (#Expr.Tup.fst Tup fst) snd)
-
-(Op2) = λop λfst λsnd λ#Expr Var λ#Expr Num λ#Expr App λ#Expr Fun λ#Expr If λ#Expr Let λ#Expr Dup λ#Expr Tup λ#Expr Op2 (#Expr.Op2.snd (#Expr.Op2.fst (#Expr.Op2.op Op2 op) fst) snd)
-=======
 (Var) = λname #Expr λVar #Expr λNum #Expr λApp #Expr λFun #Expr λIf #Expr λLet #Expr λDup #Expr λTup #Expr λOp2 #Expr.Var.name (Var name)
 
 (Num) = λval #Expr λVar #Expr λNum #Expr λApp #Expr λFun #Expr λIf #Expr λLet #Expr λDup #Expr λTup #Expr λOp2 #Expr.Num.val (Num val)
@@ -38,7 +19,6 @@
 (Tup) = λfst λsnd #Expr λVar #Expr λNum #Expr λApp #Expr λFun #Expr λIf #Expr λLet #Expr λDup #Expr λTup #Expr λOp2 #Expr.Tup.snd (#Expr.Tup.fst (Tup fst) snd)
 
 (Op2) = λop λfst λsnd #Expr λVar #Expr λNum #Expr λApp #Expr λFun #Expr λIf #Expr λLet #Expr λDup #Expr λTup #Expr λOp2 #Expr.Op2.snd (#Expr.Op2.fst (#Expr.Op2.op (Op2 op) fst) snd)
->>>>>>> ba9ec997
 
 (Add) = #Op λAdd #Op λSub #Op λMul #Op λDiv Add
 
